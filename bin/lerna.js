#!/usr/bin/env node

var lerna = require("../lib/index");
var chalk = require("chalk");
var meow = require("meow");

var cli = meow([
  "Usage",
  "  $ lerna [command]",
  "",
  "Commands:",
  "  bootstrap  Link together local packages and npm install remaining package dependencies",
  "  publish    Publish updated packages to npm",
  "  updated    Check which packages have changed since the last release",
  "  diff       Diff all packages or a single package since the last release",
  "  init       Initialize a lerna repo",
  "  run        Run npm script in each package",
  "  exec       Run a command in each package",
  "  ls         List all public packages",
  "",
  "Options:",
  "  --independent, -i    Version packages independently",
  "  --canary, -c         Publish packages after every successful merge using the sha as part of the tag",
  "  --skip-git           Skip commiting, tagging, and pushing git changes (only affects publish)",
  "  --npm-tag [tagname]  Publish packages with the specified npm dist-tag",
  "  --scope [glob]       Restricts the scope to package names matching the given glob (Works only in combination with the 'run' and the 'exec' command).",
  "  --force-publish      Force publish for the specified packages (comma-separated) or all packages using * (skips the git diff check for changed packages)",
<<<<<<< HEAD
=======
  "  --yes                Skip all confirmation prompts",
  "  --repo-version       Specify repo version to publish",
>>>>>>> 526a82a5
  "  --concurrency        How many threads to use if lerna parallelises the tasks (defaults to 4)"
], {
  alias: {
    independent: "i",
    canary: "c",
    forcePublish: "force-version"
  }
});

require("signal-exit").unload();

var commandName = cli.input[0];
var Command = lerna.__commands__[commandName];

if (!Command) {
  console.log(chalk.red("Invalid lerna command: " + commandName));
  cli.showHelp();
} else {
  var command = new Command(cli.input.slice(1), cli.flags);
  command.run();
}<|MERGE_RESOLUTION|>--- conflicted
+++ resolved
@@ -25,11 +25,8 @@
   "  --npm-tag [tagname]  Publish packages with the specified npm dist-tag",
   "  --scope [glob]       Restricts the scope to package names matching the given glob (Works only in combination with the 'run' and the 'exec' command).",
   "  --force-publish      Force publish for the specified packages (comma-separated) or all packages using * (skips the git diff check for changed packages)",
-<<<<<<< HEAD
-=======
   "  --yes                Skip all confirmation prompts",
   "  --repo-version       Specify repo version to publish",
->>>>>>> 526a82a5
   "  --concurrency        How many threads to use if lerna parallelises the tasks (defaults to 4)"
 ], {
   alias: {
