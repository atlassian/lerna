--- conflicted
+++ resolved
@@ -23,13 +23,9 @@
   "  --canary, -c         Publish packages after every successful merge using the sha as part of the tag",
   "  --skip-git           Skip commiting, tagging, and pushing git changes (only affects publish)",
   "  --npm-tag [tagname]  Publish packages with the specified npm dist-tag",
-<<<<<<< HEAD
   "  --scope [glob]       Restricts the scope to package names matching the given glob (Works only in combination with the 'run' and the 'exec' command).",
-  "  --force-publish      Force publish for the specified packages (comma-separated) or all packages using * (skips the git diff check for changed packages)"
-=======
   "  --force-publish      Force publish for the specified packages (comma-separated) or all packages using * (skips the git diff check for changed packages)",
   "  --yes                Skip all confirmation prompts"
->>>>>>> 2aa10bb9
 ], {
   alias: {
     independent: "i",
