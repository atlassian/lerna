--- conflicted
+++ resolved
@@ -21,10 +21,6 @@
   static spawn(command, args, opts, callback) {
     child.spawn(command, args, objectAssign({
       stdio: "inherit"
-<<<<<<< HEAD
-    }, opts)).on("close", callback);
-=======
     }, opts)).on("close", callback).on("error", () => null);
->>>>>>> 526a82a5
   }
 }