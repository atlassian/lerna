--- conflicted
+++ resolved
@@ -1,13 +1,9 @@
 import NpmUtilities from "../NpmUtilities";
-<<<<<<< HEAD
-import ScopedCommand from "../ScopedCommand";
-=======
 import Command from "../Command";
 import PackageUtilities from "../PackageUtilities";
->>>>>>> 526a82a5
 import async from "async";
 
-export default class RunCommand extends ScopedCommand {
+export default class RunCommand extends Command {
   initialize(callback) {
     this.script = this.input[0];
     this.args = this.input.slice(1);
